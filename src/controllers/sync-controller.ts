import type { ReactiveController, ReactiveControllerHost } from 'lit';
import { SettingsService } from '../services/settings-service';
import { DatabaseService } from '../services/database';
import { ReactiveQueryController } from './reactive-query-controller';
import { SyncMessages, type SyncMessage } from '../types/sync-messages';
import { DebugService } from '../services/debug-service';
import { SyncWorkerManager } from '../services/sync-worker-manager';
import { WebLockCoordinator } from '../services/web-lock-coordinator';
import type { AppSettings, SyncState, SyncControllerOptions } from '../types';
import { detectCapabilities } from '../utils/pwa-capabilities';


/**
 * Reactive controller that manages sync service integration and state.
 * Handles all sync-related event listeners, state management, and provides
 * methods for triggering sync operations.
 */
export class SyncController implements ReactiveController {
  #host: ReactiveControllerHost;
  #serviceWorkerReady = false;
  #messageHandler: ((event: MessageEvent) => void) | null = null;
  #options: SyncControllerOptions;
  #settingsQuery: ReactiveQueryController<AppSettings | undefined>;
  #syncErrorQuery: ReactiveQueryController<string | null>;
  #syncRetryCountQuery: ReactiveQueryController<number>;
  #syncWorkerManager: SyncWorkerManager;
  #webLockCoordinator: WebLockCoordinator;
  #syncLockStatus: boolean = true; // Assume available until checked
  #lockPollingInterval: number | null = null;
  #beforeUnloadHandler: ((event: BeforeUnloadEvent) => void) | null = null;
  #pwaCapabilities = detectCapabilities();
<<<<<<< HEAD
  #manualPauseQuery: ReactiveQueryController<boolean>;
=======
  #periodicSyncRegistered: boolean = false; // Track periodic sync registration state
>>>>>>> aace81ed

  // Reactive sync state
  private _syncState: SyncState = {
    isSyncing: false,
    syncProgress: 0,
    syncTotal: 0,
    syncedBookmarkIds: new Set<number>(),
    syncStatus: 'idle',
    getPercentage(): number {
      return this.syncTotal > 0 ? Math.round((this.syncProgress / this.syncTotal) * 100) : 0;
    }
  };

  constructor(host: ReactiveControllerHost, options: SyncControllerOptions = {}) {
    this.#host = host;
    this.#options = options;

    // Initialize reactive queries for settings and error data
    this.#settingsQuery = new ReactiveQueryController(
      host,
      () => SettingsService.getSettings()
    );

    this.#syncErrorQuery = new ReactiveQueryController(
      host,
      () => DatabaseService.getLastSyncError()
    );

    this.#syncRetryCountQuery = new ReactiveQueryController(
      host,
      () => DatabaseService.getSyncRetryCount()
    );

    // Initialize web lock coordinator for multi-tab safety
    this.#webLockCoordinator = new WebLockCoordinator();

    // Initialize sync worker manager with typed callbacks
    this.#syncWorkerManager = new SyncWorkerManager({
      onProgress: (current, total, phase) => {
        this._syncState = {
          ...this._syncState,
          syncProgress: current,
          syncTotal: total,
          syncPhase: phase,
          syncStatus: 'syncing'
        };
        this.#host.requestUpdate();
      },
      onComplete: (processed) => {
        this._syncState = {
          ...this._syncState,
          isSyncing: false,
          syncProgress: processed || this._syncState.syncProgress,
          syncTotal: processed || this._syncState.syncTotal,
          syncPhase: 'complete',
          syncStatus: 'completed'
        };
        this.#host.requestUpdate();

        if (this.#options.onSyncCompleted) {
          this.#options.onSyncCompleted();
        }

        // Clear synced highlights after delay
        setTimeout(() => {
          this.clearSyncedHighlights();
        }, 3000);
      },
      onError: (error) => {
        DebugService.logSyncError(new Error(error), { phase: this._syncState.syncPhase });
        this.#notifyError('Unable to sync your bookmarks. Please check your connection and try again.');
        this._syncState = {
          ...this._syncState,
          isSyncing: false,
          syncProgress: 0,
          syncTotal: 0,
          syncStatus: 'failed',
          syncPhase: undefined,
        };
        this.#host.requestUpdate();

        if (this.#options.onSyncError) {
          this.#options.onSyncError(new Error(error));
        }
      },
      onCancelled: (processed) => {
        this._syncState = {
          ...this._syncState,
          isSyncing: false,
          syncProgress: processed || 0,
          syncTotal: processed || 0,
          syncStatus: 'idle',
          syncPhase: undefined,
        };
        this.#host.requestUpdate();
      }
    });

    this.#manualPauseQuery = new ReactiveQueryController(
      host,
      () => DatabaseService.getManualPauseState()
    );

    host.addController(this);
  }

  hostConnected(): void {
    this.initializeSync();
    this.#setupBeforeUnloadHandler();
  }

  hostDisconnected(): void {
    this.cleanupSync();
    this.#cleanupBeforeUnloadHandler();
  }

  hostUpdate(): void {
    // Check if settings just became available or have changed
    if (!this.#settingsQuery.loading && this.#settingsQuery.value) {
      const settings = this.#settingsQuery.value;

      // Handle periodic sync registration based on auto_sync setting
      // Only send register/unregister messages when the state actually changes
      if (settings.auto_sync && !this.#periodicSyncRegistered) {
        // Register periodic sync if auto_sync is enabled and not already registered
        this.#registerPeriodicBackgroundSyncIfAvailable();
      } else if (!settings.auto_sync && this.#periodicSyncRegistered) {
        // Unregister periodic sync if auto_sync is disabled and currently registered
        this.#unregisterPeriodicBackgroundSync();
      }

      // Check if we need to resume an interrupted sync
      // Note: Does not depend on service worker since sync uses sync worker
      if (!this._syncState.isSyncing) {
        this.#checkAndResumeSync();
      }
    }
  }

  private async initializeSync() {
    // Setup service worker message handler
    await this.setupServiceWorker();

    // Start lock status polling for multi-tab coordination
    this.#startLockPolling();

    // Check for ongoing sync status
    // Note: Does not depend on service worker since sync uses sync worker
    await this.#checkAndResumeSync();

    // Phase 1.3: Register periodic background sync if capabilities available and settings allow
    await this.#registerPeriodicBackgroundSyncIfAvailable();

    // Check if sync was manually paused
    const isManuallyPaused = this.#manualPauseQuery.value;
    if (isManuallyPaused) {
      this._syncState = {
        ...this._syncState,
        syncStatus: 'paused'
      };
      this.#host.requestUpdate();
    }
  }

  private cleanupSync() {
    // Stop lock polling
    this.#stopLockPolling();

    // Clean up message handler
    if (this.#messageHandler && 'serviceWorker' in navigator && navigator.serviceWorker?.removeEventListener) {
      navigator.serviceWorker.removeEventListener('message', this.#messageHandler);
      this.#messageHandler = null;
    }

    // Clean up sync worker manager
    this.#syncWorkerManager.cleanup();

    // Reset periodic sync registration state
    this.#periodicSyncRegistered = false;
  }

  /**
   * Setup beforeunload handler to register background sync when sync is in progress
   * Enhanced for Phase 1.3 with capability detection and graceful degradation
   */
  #setupBeforeUnloadHandler(): void {
    this.#beforeUnloadHandler = (event: BeforeUnloadEvent) => {
      // Only register background sync if sync is currently in progress
      if (this._syncState.isSyncing && this.#serviceWorkerReady) {
        try {
          // Phase 1.3: Register background sync only if API is available
          if (this.#pwaCapabilities.backgroundSync) {
            this.#registerBackgroundSync();
            DebugService.logInfo('sync', 'Background sync registered for sync continuation');
          } else {
            DebugService.logInfo('sync', 'Background sync API not available - sync will not continue after closing app');
          }

          // Phase 1.2: Handle sync worker graceful termination
          this.#gracefullyTerminateSyncWorker();

          // Show browser warning that work may be lost
          const message = this.#pwaCapabilities.backgroundSync
            ? 'Sync is in progress. Closing now may interrupt the sync operation.'
            : 'Sync is in progress. Closing now will interrupt the sync as background sync is not supported in your browser.';

          event.preventDefault();
          event.returnValue = message;
          return event.returnValue;
        } catch (error) {
          DebugService.logWarning('sync', 'Failed to handle beforeunload sync coordination', { error });
        }
      }
    };

    window.addEventListener('beforeunload', this.#beforeUnloadHandler);
  }

  /**
   * Cleanup beforeunload handler
   */
  #cleanupBeforeUnloadHandler(): void {
    if (this.#beforeUnloadHandler) {
      window.removeEventListener('beforeunload', this.#beforeUnloadHandler);
      this.#beforeUnloadHandler = null;
    }
  }


  /**
   * Register background sync when app is about to be closed
   * Enhanced for Phase 1.3 with capability detection
   */
  #registerBackgroundSync(): void {
    if (!this.#serviceWorkerReady || !this.#pwaCapabilities.serviceWorker || !this.#pwaCapabilities.backgroundSync) {
      DebugService.logWarning('sync', 'Cannot register background sync - required APIs not available', {
        serviceWorkerReady: this.#serviceWorkerReady,
        serviceWorkerSupported: this.#pwaCapabilities.serviceWorker,
        backgroundSyncSupported: this.#pwaCapabilities.backgroundSync
      });
      return;
    }

    try {
      // Use REQUEST_SYNC message for background sync registration
      if (navigator.serviceWorker.controller) {
        navigator.serviceWorker.controller.postMessage({
          type: 'REQUEST_SYNC',
          immediate: false, // Background sync, not immediate
          priority: 'normal',
          fullSync: false // Resume current sync, not full sync
        });
        DebugService.logInfo('sync', 'Background sync registered for continuation');
      }
    } catch (error) {
      DebugService.logWarning('sync', 'Failed to register background sync', { error });
    }
  }

  /**
   * Handle sync worker graceful termination when app is closing
   */
  #gracefullyTerminateSyncWorker(): void {
    try {
      // Cancel sync worker gracefully to release resources
      // The service worker will take over with background sync
      if (this._syncState.isSyncing) {
        DebugService.logInfo('sync', 'Gracefully terminating sync worker for background handoff');
        this.#syncWorkerManager.cancelSync();

        // Update state to indicate interrupted status
        this._syncState = {
          ...this._syncState,
          syncStatus: 'interrupted', // Service worker can detect this and resume
          syncPhase: this._syncState.syncPhase // Preserve current phase
        };
      }
    } catch (error) {
      DebugService.logWarning('sync', 'Failed to gracefully terminate sync worker', { error });
    }
  }

  private async setupServiceWorker() {
    // Phase 1.3: Enhanced capability detection and user messaging
    if (!this.#pwaCapabilities.serviceWorker) {
      const message = 'Background sync is not supported in your browser. Sync will only work while the app is open.';
      DebugService.logWarning('sync', 'Service Worker not supported');
      this.#notifyError(message);
      return;
    }

    try {
      await navigator.serviceWorker.ready;
      this.#serviceWorkerReady = true;

      // Setup message handler
      this.#messageHandler = (event: MessageEvent) => {
        this.handleServiceWorkerMessage(event.data as SyncMessage);
      };
      navigator.serviceWorker.addEventListener('message', this.#messageHandler);

      // Phase 1.3: Log capability status for debugging
      DebugService.logInfo('sync', 'Service worker ready with capabilities', {
        backgroundSync: this.#pwaCapabilities.backgroundSync,
        periodicBackgroundSync: this.#pwaCapabilities.periodicBackgroundSync,
        webLocks: this.#pwaCapabilities.webLocks
      });

      // Note: Periodic sync state is now managed globally by PageVisibilityService
      // based on page visibility to prevent service worker blocking when app is visible
    } catch (error) {
      DebugService.logSyncError(error instanceof Error ? error : new Error(String(error)), { context: 'Service worker setup failed' });
      this.#notifyError('Unable to set up background sync. Please refresh the page and try again.');
    }
  }

  /**
   * Check if a sync was interrupted and resume it if necessary
   * Handles all sync phases, not just assets and read status
   */
  async #checkAndResumeSync() {
    try {
      // Check multiple conditions that indicate an interrupted sync:
      // 1. Sync offsets (incomplete bookmark sync phases 1-2)
      // 2. Bookmarks needing asset sync (phase 3)
      // 3. Bookmarks needing read sync (phase 4)

      const [bookmarksNeedingAssetSync, bookmarksNeedingReadSync] = await Promise.all([
        DatabaseService.getBookmarksNeedingAssetSync(),
        DatabaseService.getBookmarksNeedingReadSync()
      ]);

      // Determine if sync was interrupted based on various indicators
      let needsResume = false;
      let resumeReason = '';

      // Check for incomplete sync phases 3-4
      if (bookmarksNeedingAssetSync.length > 0 || bookmarksNeedingReadSync.length > 0) {
        needsResume = true;
        resumeReason = `${bookmarksNeedingAssetSync.length} assets, ${bookmarksNeedingReadSync.length} read status`;
      }

      // Check for interruption during phases 1-2 by examining sync offsets
      // Non-zero offsets indicate incomplete bookmark sync that should be resumed
      if (!needsResume) {
        const [unarchivedOffset, archivedOffset] = await Promise.all([
          DatabaseService.getUnarchivedOffset(),
          DatabaseService.getArchivedOffset()
        ]);
        if (unarchivedOffset > 0 || archivedOffset > 0) {
          needsResume = true;
          resumeReason = `Incomplete bookmark sync (offsets: unarchived=${unarchivedOffset}, archived=${archivedOffset})`;
        }
      }

      if (needsResume) {
        DebugService.logInfo('sync', `Resuming interrupted sync: ${resumeReason}`);
        await this.requestSync(false);
      }
    } catch (error) {
      DebugService.logError(error instanceof Error ? error : new Error(String(error)), 'sync', 'Failed to check for resume sync');
    }
  }

  /**
   * Register periodic background sync if capabilities are available and settings allow
   * Phase 1.3: App initialization periodic sync registration
   * Note: Service worker handles duplicate registrations gracefully
   */
  async #registerPeriodicBackgroundSyncIfAvailable(): Promise<void> {
    // Only proceed if we have both service worker and periodic background sync APIs
    if (!this.#serviceWorkerReady || !this.#pwaCapabilities.periodicBackgroundSync) {
      if (this.#serviceWorkerReady) {
        DebugService.logInfo('sync', 'Periodic background sync API not available - falling back to timer-based sync when app is visible');
      }
      return;
    }

    try {
      // Wait for settings to be available through reactive query
      if (this.isSettingsLoading || !this.settings) {
        DebugService.logInfo('sync', 'Settings not yet available for periodic sync registration');
        // The hostUpdate() method will call this again when settings become available
        return;
      }

      const settings = this.settings;
      if (!settings || !settings.auto_sync) {
        DebugService.logInfo('sync', 'Auto-sync not enabled in settings - periodic background sync not registered');
        return;
      }

      // TODO: Add user permission and PWA installation checks
      // For now, register if API is available and auto-sync is enabled

      // Send message to service worker to register periodic background sync
      // Note: Sync interval will be handled by service worker default (30 minutes)
      if (navigator.serviceWorker.controller) {
        navigator.serviceWorker.controller.postMessage({
          type: 'REGISTER_PERIODIC_SYNC'
        });
        this.#periodicSyncRegistered = true;
        DebugService.logInfo('sync', 'Periodic background sync registration requested');
      }
    } catch (error) {
      DebugService.logWarning('sync', 'Failed to register periodic background sync', { error });
    }
  }


  /**
   * Unregister periodic background sync when auto_sync is disabled
   */
  #unregisterPeriodicBackgroundSync(): void {
    // Only proceed if service worker is available
    if (!this.#serviceWorkerReady || !this.#pwaCapabilities.periodicBackgroundSync) {
      return;
    }

    try {
      // Send message to service worker to unregister periodic background sync
      if (navigator.serviceWorker.controller) {
        navigator.serviceWorker.controller.postMessage({
          type: 'UNREGISTER_PERIODIC_SYNC'
        });
        this.#periodicSyncRegistered = false;
        DebugService.logInfo('sync', 'Periodic background sync unregistration requested');
      }
    } catch (error) {
      DebugService.logWarning('sync', 'Failed to unregister periodic background sync', { error });
    }
  }

  private handleServiceWorkerMessage(message: SyncMessage) {
    switch (message.type) {
      case 'SW_LOG':
        // Service worker logs now go directly to DebugService
        // This case can be removed once all components are updated
        break;

      case 'SYNC_STATUS':
        // Phase 1.2: Enhanced status handling for better coordination
        DebugService.logInfo('sync', `Service worker sync status: ${message.status}`);

        if (message.status === 'interrupted') {
          DebugService.logInfo('sync', 'Interrupted sync detected - resuming');
          this.#checkAndResumeSync();
        } else if (message.status === 'starting' && !this._syncState.isSyncing) {
          // Service worker starting background sync while app is in foreground
          // Update UI to show that sync is happening in background
          DebugService.logInfo('sync', 'Background sync starting while app is in foreground');
          this.#updateSyncLockStatus();
        }
        break;

      case 'SYNC_PROGRESS':
        // Phase 1.2: Handle background sync progress for better user awareness
        if (message.current !== undefined && message.total !== undefined) {
          DebugService.logInfo('sync', `Background sync progress: ${message.current}/${message.total} (${message.phase})`);
          // Update lock status to reflect ongoing background sync
          this.#updateSyncLockStatus();
        }
        break;

      case 'SYNC_COMPLETE':
        // Phase 1.2: Enhanced completion handling
        DebugService.logInfo('sync', `Background sync completed: ${message.success ? 'success' : 'failure'}`, {
          processed: message.processed,
          duration: message.duration,
          error: message.error
        });

        if (message.success) {
          // Trigger UI refresh to show new synced data
          this.#host.requestUpdate();

          // Notify completion callback if provided
          if (this.#options.onSyncCompleted) {
            this.#options.onSyncCompleted();
          }
        } else {
          // Handle background sync failure
          this.#handleBackgroundSyncError(message.error || 'Unknown background sync error');
        }

        // Update lock status after completion
        setTimeout(() => {
          this.#updateSyncLockStatus();
        }, 1000); // Brief delay to allow lock release
        break;

      case 'SYNC_ERROR':
        // Phase 1.2: Enhanced error handling
        DebugService.logError(new Error(`Background sync error: ${message.error}`), 'sync', 'Service worker sync error', {
          recoverable: message.recoverable,
          timestamp: message.timestamp
        });

        this.#handleBackgroundSyncError(message.error, message.recoverable);
        break;
    }
  }

  /**
   * Handle background sync errors from service worker
   */
  #handleBackgroundSyncError(errorMessage: string, recoverable = false): void {
    // Only show error if not recoverable or if user needs to know
    if (!recoverable || errorMessage.includes('settings') || errorMessage.includes('permission')) {
      this.#notifyError(`Background sync failed: ${errorMessage}`);
    }

    // Save error to database for persistence
    DatabaseService.setLastSyncError(errorMessage).catch(err => {
      DebugService.logError(err instanceof Error ? err : new Error(String(err)), 'sync', 'Failed to save background sync error');
    });

    // Update UI
    this.#host.requestUpdate();
  }

  /**
   * Update sync lock status for UI display
   */
  async #updateSyncLockStatus(): Promise<void> {
    try {
      const isAvailable = await this.#webLockCoordinator.isLockAvailable();
      if (this.#syncLockStatus !== isAvailable) {
        this.#syncLockStatus = isAvailable;
        this.#host.requestUpdate();
        DebugService.logInfo('sync', `Sync lock status updated: ${isAvailable ? 'available' : 'locked'}`);
      }
    } catch (error) {
      DebugService.logWarning('sync', 'Failed to update sync lock status', { error });
    }
  }


  // Public API methods

  /**
   * Get current settings from the reactive query
   */
  get settings() {
    return this.#settingsQuery.value ?? null;
  }

  /**
   * Check if settings are currently loading
   */
  get isSettingsLoading() {
    return this.#settingsQuery.loading;
  }

  /**
   * Get the current sync state including error information
   */
  getSyncState(): SyncState {
    const state: SyncState = { ...this._syncState };

    const lastError = this.#syncErrorQuery.value;
    if (lastError) {
      state.lastError = lastError;
    }

    const retryCount = this.#syncRetryCountQuery.value;
    if (retryCount && retryCount > 0) {
      state.retryCount = retryCount;
    }

    // Include manual pause state
    const isManuallyPaused = this.#manualPauseQuery.value;
    if (isManuallyPaused) {
      state.syncStatus = 'paused';
    }

    return state;
  }

  /**
   * Start periodic lock status polling for UI updates
   */
  #startLockPolling(): void {
    // Poll lock status every 5 seconds for UI updates
    this.#lockPollingInterval = setInterval(async () => {
      try {
        const isAvailable = await this.#webLockCoordinator.isLockAvailable();
        if (this.#syncLockStatus !== isAvailable) {
          this.#syncLockStatus = isAvailable;
          this.#host.requestUpdate();
        }
      } catch (error) {
        DebugService.logWarning('sync', 'Failed to check lock status during polling', { error });
      }
    }, 5000) as unknown as number;
  }

  /**
   * Stop lock status polling
   */
  #stopLockPolling(): void {
    if (this.#lockPollingInterval !== null) {
      clearInterval(this.#lockPollingInterval);
      this.#lockPollingInterval = null;
    }
  }

  /**
   * Request a sync operation (directly via sync worker, bypassing service worker)
   */
  async requestSync(fullSync = false): Promise<void> {
    if (this._syncState.isSyncing) return;

    try {
      // Check if settings are still loading
      if (this.isSettingsLoading) {
        DebugService.logWarning('sync', 'Cannot sync while settings are loading');
        this.#notifyError('Please wait for settings to load');
        return;
      }

      // Phase 1.2: Wait for service worker to release Web Lock before starting foreground sync
      DebugService.logInfo('sync', 'Waiting for service worker to release Web Lock before starting foreground sync');
      try {
        await this.#webLockCoordinator.waitForLockRelease({ timeout: 30000 }); // 30 second timeout
        DebugService.logInfo('sync', 'Web Lock is now available for foreground sync');
      } catch (error) {
        DebugService.logWarning('sync', 'Timeout waiting for Web Lock release - sync may be blocked by another tab', { error });
        this.#notifyError('Sync is blocked by another tab or background process. Please wait and try again.');
        return;
      }

      // Double-check lock is still available after waiting
      const lockAvailable = await this.#webLockCoordinator.isLockAvailable();
      if (!lockAvailable) {
        DebugService.logInfo('sync', 'Sync lock not available after waiting - sync in progress in another tab');
        this.#notifyError('Sync is already running in another tab. Please wait for it to complete.');
        return;
      }

      // Use reactive settings instead of direct DatabaseService call
      const settings = this.settings;
      if (settings) {
        // Show immediate UI feedback and reset phase tracking
        this._syncState = {
          ...this._syncState,
          isSyncing: true,
          syncProgress: 0,
          syncTotal: 0,
          syncedBookmarkIds: new Set<number>(),
          syncStatus: 'starting',
          syncPhase: undefined,
        };
        this.#host.requestUpdate();

        // Start sync directly via sync worker manager (bypasses service worker)
        DebugService.logInfo('sync', 'Starting manual sync directly via worker', { fullSync });
        await this.#syncWorkerManager.startSync(settings, fullSync);
      } else {
        DebugService.logWarning('sync', 'Cannot sync without valid Linkding settings');
        this.#notifyError('Please configure your Linkding settings first');
      }
    } catch (error) {
      DebugService.logSyncError(error instanceof Error ? error : new Error(String(error)), { fullSync });
      this.#notifyError('Unable to start sync. Please check your connection and settings.');
      // Reset sync state on error
      this._syncState = {
        ...this._syncState,
        isSyncing: false,
        syncProgress: 0,
        syncTotal: 0,
        syncStatus: 'failed'
      };
      this.#host.requestUpdate();
    }
  }

  /**
   * Cancel ongoing sync operation
   */
  async cancelSync(): Promise<void> {
    if (!this._syncState.isSyncing) return;

    // Cancel sync directly via worker manager
    DebugService.logInfo('sync', 'Cancelling manual sync via worker');
    this.#syncWorkerManager.cancelSync();
  }

  /**
   * Pause ongoing sync operation (treat as manual cancellation)
   */
  async pauseSync(): Promise<void> {
    if (!this._syncState.isSyncing) return;

    // Mark as manual pause before cancelling
    await DatabaseService.setManualPauseState(true);
    this._syncState = {
      ...this._syncState,
      syncStatus: 'paused'
    };
    this.#host.requestUpdate();

    // Send pause message to service worker
    if (this.#serviceWorkerReady && navigator.serviceWorker.controller) {
      navigator.serviceWorker.controller.postMessage(SyncMessages.pauseSync('User requested pause'));
    }
  }

  /**
   * Resume paused sync operation
   */
  async resumeSync(): Promise<void> {
    const isManuallyPaused = this.#manualPauseQuery.value;
    if (!isManuallyPaused && this._syncState.syncStatus !== 'paused') return;

    // Send resume message to service worker
    if (this.#serviceWorkerReady && navigator.serviceWorker.controller) {
      navigator.serviceWorker.controller.postMessage(SyncMessages.resumeSync());
    }
  }

  /**
   * Enable or disable periodic background sync
   */
  async setPeriodicSync(enabled: boolean): Promise<void> {
    if (this.#serviceWorkerReady && navigator.serviceWorker.controller) {
      if (enabled) {
        navigator.serviceWorker.controller.postMessage(SyncMessages.registerPeriodicSync());
      } else {
        navigator.serviceWorker.controller.postMessage(SyncMessages.unregisterPeriodicSync());
      }
    }
  }

  /**
   * Check if sync is currently in progress
   */
  isSyncing(): boolean {
    return this._syncState.isSyncing;
  }

  /**
   * Check if sync lock is currently available (not held by another tab)
   */
  isSyncLockAvailable(): boolean {
    return this.#syncLockStatus;
  }

  /**
   * Get PWA capabilities for the current browser
   * Phase 1.3: Expose capabilities for user messaging and feature adaptation
   */
  getPWACapabilities() {
    return { ...this.#pwaCapabilities };
  }


  /**
   * Check if sync is manually paused
   */
  get isManuallyPaused(): boolean {
    return this.#manualPauseQuery.value || false;
  }

  /**
   * Get IDs of recently synced bookmarks
   */
  getSyncedBookmarkIds(): Set<number> {
    return new Set(this._syncState.syncedBookmarkIds);
  }

  /**
   * Clear the synced bookmark highlights immediately
   */
  clearSyncedHighlights(): void {
    this._syncState = {
      ...this._syncState,
      syncedBookmarkIds: new Set<number>(),
    };
    this.#host.requestUpdate();
  }

  /**
   * Dismiss the current sync error
   */
  async dismissSyncError(): Promise<void> {
    try {
      await DatabaseService.setLastSyncError(null);
      await DatabaseService.resetSyncRetryCount();
      this.#host.requestUpdate();
    } catch (error) {
      DebugService.logError(error instanceof Error ? error : new Error(String(error)), 'sync', 'Failed to dismiss sync error');
    }
  }

  /**
   * Check if there's a current sync error to display
   */
  hasSyncError(): boolean {
    return !!(this.#syncErrorQuery.value && !this.isSyncing());
  }

  /**
   * Notify the host about errors
   */
  #notifyError(message: string): void {
    // Call the error callback if provided
    if (this.#options.onSyncError) {
      this.#options.onSyncError(new Error(message));
    }
    
    // Dispatch a custom event that components can listen to
    if ('dispatchEvent' in this.#host) {
      (this.#host as unknown as EventTarget).dispatchEvent(new CustomEvent('sync-error', { 
        detail: { message },
        bubbles: true,
        composed: true
      }));
    }
  }
}<|MERGE_RESOLUTION|>--- conflicted
+++ resolved
@@ -29,11 +29,8 @@
   #lockPollingInterval: number | null = null;
   #beforeUnloadHandler: ((event: BeforeUnloadEvent) => void) | null = null;
   #pwaCapabilities = detectCapabilities();
-<<<<<<< HEAD
   #manualPauseQuery: ReactiveQueryController<boolean>;
-=======
   #periodicSyncRegistered: boolean = false; // Track periodic sync registration state
->>>>>>> aace81ed
 
   // Reactive sync state
   private _syncState: SyncState = {
